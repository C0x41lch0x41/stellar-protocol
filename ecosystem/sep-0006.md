--- conflicted
+++ resolved
@@ -466,64 +466,8 @@
 {
    "error": "This anchor doesn't support the given currency code: ETH"
 }
-<<<<<<< HEAD
-```
-
-## Customer
-
-This anchor endpoint allows a wallet or exchange to upload information about the customer (chiefly KYC information) on the customer's behalf. It is often used following a `/deposit` or `/withdraw` request that responds with `non_interactive_customer_info_needed`. The endpoint accommodates KYC data that is large or binary formatted (image of driver's license, photo of bill for proof of address, etc...). A wallet may make multiple requests to `/customer` to upload data, and the endpoint is idempotent. All calls to `/customer` must include a [JWT](https://jwt.io) token retrieved using the [SEP-10](sep-0010.md) authentication flow. This ensures that the client uploading the KYC data is the owner of the account.
-
-### PUT Request
-
-```
-PUT TRANSFER_SERVER/customer
-Content-Type: multipart/form-data
-```
-
-The fields below should be placed in the request body using the `multipart/form-data` encoding.
-
-Name | Type | Description
------|------|------------
-`account` | `G...` string | The Stellar account ID to upload KYC data for
-`jwt` | string | The JWT previously sent by the anchor via the `/jwt` endpoint via [SEP-10](sep-0010.md) authentication
-`memo` | string | (optional) Uniquely identifies individual customer in schemes where multiple wallet users share one Stellar address. If included, the KYC data will only apply to deposit/withdraw requests that include this `memo`.
-`memo_type` | string | (optional) type of `memo`. One of `text`, `id` or `hash`
-
-The wallet should also transmit one or more of the fields listed in [SEP-9](./sep-0009.md), depending on what the anchor has requested.
-
-### PUT Response
-
-If the anchor received and stored the data successfully, it should respond with a `202 Accepted` HTTP status code and an empty body.
-
-Every other HTTP status code will be considered an error. The body should contain error details.
-For example:
-
-```json
-{
-   "error": "'photo_id_front' cannot be decoded. Must be jpg or png."
-}
-```
-
-### DELETE Request
-
-```
-DELETE TRANSFER_SERVER/customer/[account]
-```
-
-Delete all personal information that the anchor has stored about a given customer. `[account]` is the Stellar account ID (`G...`) of the customer to delete. This request must be authenticated (via [SEP-10](sep-0010.md)) as coming from the owner of the account that will be deleted.
-
-
-### DELETE Responses
-
-Situation | Response
-----------|---------
-Success | `200 OK`
-User not authenticated properly | `401 Unauthorized`
-Anchor has no information on the customer | `404 Not Found`
+```
 
 ## Implementations
 
 * iOS and macOS SDK: https://github.com/Soneso/stellar-ios-mac-sdk/blob/master/README.md#6-anchor-client-interoperability
-=======
-```
->>>>>>> 4db2a3d0
