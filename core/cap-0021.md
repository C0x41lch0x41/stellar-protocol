## Preamble

```
CAP: 0021
Title: Generalized transaction preconditions
Author: David Mazières
Status: Draft
Created: 2019-05-24
Updated: 2021-03-04
Discussion: https://groups.google.com/forum/#!topic/stellar-dev/NtCwqWwAxRA
Protocol version: TBD
```

## Simple Summary

This proposal generalizes the `timeBounds` field in `Transaction` to
support other conditions, including conditions that relax sequence
number checking and provide relative timelocks.

## Motivation

Sequence numbers are tricky for anything other than simple payments.
For instance, pre-authorized transactions can only execute when the
source account has a specific sequence number.  Worse yet, sequence
numbers make it difficult for protocols such as payment channels to
guarantee that one participant can execute a transaction signed by all
participants.  In general, an N-party protocol requires N auxiliary
accounts, one for each participant; each logical transaction
pre-signed by all N participants must actually be implemented as N
pre-signed transactions using each auxiliary account at a source, so
that one participant can still submit a pre-signed transaction even if
another participant has changed the sequence number on a different
auxiliary account.  This is further complicated by the need to
maintain a reserve balance on each auxiliary account.

### Goals Alignment

This proposal advances network scalability by facilitating off-chain
payment channels.  It advances security and simplicity and
interoperability with other networks by enabling relative timelocks.
Finally, the proposal makes it easier for developers to create highly
usable products by enabling time-delayed key recovery.

## Abstract

This proposal extends `AccountEntry` to keep track of the time and
ledger number at which the account's sequence number was last changed.
It also replaces the `timeBounds` field of `Transaction` with a union
that allows more general transaction preconditions.  One of these
preconditions requires that the sequence number of `sourceAccount`
have been modified at least some period of time in the past,
effectively providing a relative timelock.  Another precondition
optionally weakens sequence number checking so as to allow a
transaction to execute when the `sourceAccount` is within some range.

## Specification

`AccountEntry`'s `ext` field is extended to keep track of `seqLedger`
and `seqTime`--the ledger number and time at which the sequence number
<<<<<<< HEAD
was set to its present value.  Note that unlike `v1` and `v2`, we do
not add an extra union at the end, because further changes can be
accomplished by re-versioning `ext`.  To minimize source-code changes
required in the face of such future extensions, the version 3 arm is
called `cur`, and can be renamed to `v3` when version 4 is added.  (At
that point a single function can be used to translate `v3` to the new
`cur`, rather than smearing the updated logic throughout the code.)
=======
was set to its present value.  Note that unlike `v1`, we do not add an
extra union at the end, because further changes can be accomplished by
re-versioning `ext`.  To minimize source-code changes required in the
face of such future extensions, the version 3 arm is called `cur`, and
can be renamed to `v3` when version 4 is added.  (At that point a
single function can be used to translate `v3` to the new `cur`, rather
than smearing the updated logic throughout the code.)
>>>>>>> a0980f3c

```c++
const ACCTENTRY_EXT_CUR_V = 3;

struct AccountEntryExtensionV3
{
    Liabilities liabilities;

    uint32 numSponsored;
    uint32 numSponsoring;
    SponsorshipDescriptor signerSponsoringIDs<MAX_SIGNERS>;

    // Ledger number at which `seqNum` took on its present value.
    uint32 seqLedger;

    // Time at which `seqNum` took on its present value.
    TimePoint seqTime;
};

struct AccountEntry
{
    AccountID accountID;      // master public key for this account
    int64 balance;            // in stroops
    SequenceNumber seqNum;    // last sequence number used for this account
    uint32 numSubEntries;     // number of sub-entries this account has
                              // drives the reserve
    AccountID* inflationDest; // Account to vote for during inflation
    uint32 flags;             // see AccountFlags

    string32 homeDomain; // can be used for reverse federation and memo lookup

    // fields used for signatures
    // thresholds stores unsigned bytes: [weight of master|low|medium|high]
    Thresholds thresholds;

    Signer signers<20>; // possible signers for this account

    // reserved for future use
    union switch (int v)
    {
    case 0:
        void;
    case 1:
        AccountEntryExtensionV1 v1;
    case 3:
        AccountEntryExtensionV3 cur;
    }
    ext;
};
```

Preconditions are represented by a new `Preconditions` union with
discriminant `type`.  Values `PRECOND_NONE` and `PRECOND_TIME` are
binary compatible with the current `timeBounds` field (which is of
type `TimeBounds*`).  Value `PRECOND_GENERAL` is the new type of
precondition.  Note that `minSeqNum`, if non-NULL, relaxes the range
of sequence numbers at which a transaction can be executed.  However,
after executing a transaction, `sourceAccount`'s sequence number is
always set to the transaction's `seqNum`--like a `BUMP_SEQUENCE`
operation.  This guarantees transactions cannot be replayed, even when
the previous account `seqNum` is well below the transaction's
`seqNum`.

```c++
typedef uint64 Duration;

struct LedgerBounds {
  uint32 minLedger;
  uint32 maxLedger;
};

struct GeneralPreconditions {
    TimeBounds *timeBounds;

    // Transaciton only valid for ledger numbers n such that
    // minLedger <= n < maxLedger
    LedgerBounds *ledgerBounds;

    // If NULL, only valid when sourceAccount's sequence number
    // is seqNum - 1.  Otherwise, valid when sourceAccount's
    // sequence number n satisfies minSeqNum <= n < tx.seqNum.
    // Note that after execution the account's sequence number
    // is always raised to tx.seqNum, and a transaction is not
    // valid if tx.seqNum is too high to ensure replay protection.
    SequenceNumber *minSeqNum;

    // For the transaction to be valid, the current ledger time must
    // be at least minSeqAge greater than sourceAccount's seqTime.
    Duration minSeqAge;

    // For the transaction to be valid, the current ledger number
    // must be at least minSeqLedgerGap greater than sourceAccount's
    // seqLedger.
    uint32 minSeqLedgerGap;
};

enum PreconditionType {
    PRECOND_NONE = 0,
    PRECOND_TIME = 1,
    PRECOND_GENERAL = 2,
};

union Preconditions switch (PreconditionType type) {
    case PRECOND_NONE:
        void;
    case PRECOND_TIME:
        TimeBounds timeBounds;
    case PRECOND_GENERAL:
        GeneralPreconditions general;
};
```

Then we simply replace `timeBounds` in the `Transaction` structure:

```c++
struct Transaction
{
    // account used to run the transaction
    MuxedAccount sourceAccount;

    // the fee the sourceAccount will pay
    uint32 fee;

    // sequence number to consume in the account
    SequenceNumber seqNum;

    // validity conditions
    Preconditions cond;

    ...
};
```

A transaction whose preconditions are not satisfied is invalid and
must not execute (even to fail), meaning it cannot change the
`sourceAccount` sequence number or charge a fee.  To insure invalid
transactions do not propagate, a transaction with a non-zero
`minSeqLedgerGap` or `minSeqAge` may not execute in the same ledger as
a transaction with a lower `seqNum` on the same `sourceAccount`.

## Design Rationale

Relative timelocks are a known mechanism for simplifying payment
channels, implemented by Bitcoin and used in lightning payment
channels.  Stellar's lack of UTXOs combined with transaction sequence
numbers make payment channels harder to implement.  This proposal
rectifies the problem in a way that is not too hard to implement in
<<<<<<< HEAD
stellar-core and provides a good degree of backwards compatibility.

Fundamentally, a payment channel requires a way to enforce a time
separation between declaring that one wants to execute a pre-signed
transaction T and actually executing T.  Furthermore, between the
declaration and execution, other parties need a chance to object and
invalidate T if there is a later T' superseding T.  The relative
timelock provides this separation, while the relaxing of sequence
numbers makes it easy to object by pre-signing a transaction
invalidating T that can be submitted at a variety of sequence numbers.
Without such a mechanism, multiple auxiliary accounts are required.
=======
stellar-core provides a good degree of backwards compatibility.

Fundamentally, what a payment channel requires is a way to enforce a
time separation between declaring that one wants to execute a
pre-signed transaction T and actually executing T.  Furthermore,
between the declaration and execution, other parties need a chance to
object and invalidate T if there is a later T'.  The relative timelock
provides this separation, while the relaxing of sequence numbers makes
it easy to object by pre-signing a transaction invalidating T that can
be submitted at a variety of sequence numbers.  Without this mechanism
multiple auxiliary accounts are required.
>>>>>>> a0980f3c

An earlier version of the proposal did not contain the
`minSeqLedgerGap` field.  However, members of the payment channel
working group were concerned that the network could, in a worst-case
scenario, experience downtime right after someone incorrectly closes a
payment channel, precluding the other party from correcting the
problem.  `minSeqLedgerGap` thus guarantees that there will be an
opportunity to correct the problem when the network comes back up,
because the pre-signed transaction with a `minSeqLedgerGap` will still
not be immediately executable.

It's worth asking whether we need `minSeqAge` if we have
`minSeqLedgerGap`.  The reason to keep it is if, under heavy load, the
network for some reason might start processing ledgers faster than
once every 5 seconds.  This might happen after periods of downtime.

### Payment Channel Example

<<<<<<< HEAD
The proposed mechanism can be used to implement a payment channel
between two parties, an initiator I and a responder R.  The protocol
assumes some _synchrony period_, S, such that the both parties are
guaranteed to be able to observe the blockchain state and submit
transactions within any period of length S.

The payment channel consists of a 2-of-2 multisig escrow account E,
initially created and configure by I, and a series of pairs of
_declaration_ and _closing_ transactions on E signed by both parties.
The two parties maintain the following two variables during the
lifetime of the channel:

* s - the _starting sequence number_, is initialized to one greater
  than the sequence number of the escrow account E after E has been
  created and configured.  It is increased only when withdrawing from
  or topping up the escrow account E.

* i - the _iteration number_ of the payment channel, is initialized to
  (s/2)+1.  It is incremented with every off-chain update of the
  payment channel state.

To update the payment channel state, the parties 1) increment i, 2)
sign and exchange a closing transaction C_i, and finally 3) sign and
exchange a declaration transaction D_i.  The transactions are
constructed as follows:

* D_i, the _declaration transaction_, declares an intent to execute
  the corresponding closing transaction C_i.  D_i has source account
  E, sequence number 2i, and `minSeqNum` set to s.  Hence, D_i can
  execute at any time, so long as E's sequence number n satisfies s <=
  n < 2i.  D_i always leaves E's sequence number at 2i after
  executing.  Because C_i has source account E and sequence number
  2i+1, D_i leaves E in a state where C_i can execute.  Note that D_i
  does not require any operations, but since Stellar disallows empty
  transactions, uses `BUMP_SEQUENCE` as a no-op.

* C_i, the _closing transaction_, disburses funds to R and changes the
  signing weights on E such that I unilaterally controls E.  C_i has
  source account E, sequence number 2i+1, and a `minSeqAge` of S (the
  synchrony period).  The `minSeqAge` prevents a misbehaving party
  from executing C_i when the channel state has already progressed to
  a later iteration number, as the other party can always invalidate
  C_i by submitting D_i' for some i' > i.  C_i contains one or more
  `CREATE_CLAIMABLE_BALANCE` operations disbursing funds to R, plus a
  `SET_OPTIONS` operation adjusting signing weights to give I full
  control of E.
=======
Here is how the proposed mechanism can be used to implement a payment
channel between two parties, an initiator I and responder R.  The
payment channel consists of a 2-of-2 multisig escrow account E
(initially created and configure by I) and a series of pairs of
transactions _declaration_ and _closing_ transactions on E.

The two parties maintain the following two variables:

* s - the _starting sequence number_, is initialized to one greater
  than the sequence number of the escrow account E after E has been
  created and configured.

* i - the _iteration number_ of the sequence channel, is initialized
  to (s/2)+1.

To update the payment channel state, the parties increment i, then
sign and exchange a closing transaction C_i, then finally sign and
exchange a declaration transaction D_i, where the transactions are
defined as follows:

* D_i, the _declaration transaction_, declares an intent to close the
  payment channel with transaction C_i (which has source account E and
  sequence number 2i+1).  D_i has source account E, sequence number
  2i, and `minSeqNum` set to s.  Hence, D_i can execute any time, so
  long as E's sequence number n satisfies s <= n < 2i.  D_i always
  leaves E's sequence number at 2i after executing.

* C_i, the _closing transaction_, disburses funds to R and changes the
  signing weights on E such that I unilaterally controls E.  C_i has
  source account E, sequence number 2i+1, and a `minSeqAge` sufficient
  for a _synchrony period_ during which either party may object to the
  other having submitted D_i if the party possesses D_i' with i'>i.
  C_i contains one or more `CREATE_CLAIMABLE_BALANCE` operations
  disbursing funds to R, as well as a `SET_OPTIONS` operation
  adjusting the signing weight on E to give I has full control of E.
>>>>>>> a0980f3c

For R to top-up or withdraw excess funds from the escrow account E,
the participants skip a generation.  They set s = 2(i+1), and i = i+2.
They then exchange C_i and D_i (which unlike the update case, can be
exchanged in a single phase of communication, given than D_i is not
<<<<<<< HEAD
executable while E's sequence number is below the new s).  Finally,
they create a top-up transaction that atomically adjusts E's balance
and uses `BUMP_SEQUENCE` to increase E's sequence number to s.

To close the channel cooperatively, the parties re-sign C_i with a
`minSeqNum` of s and a `minSeqAge` of 0, and submit the transaction.
=======
executable while E's sequence number is below s).  Finally, they
create a top-up transaction that atomically adjusts E's balance and
uses `BUMP_SEQUENCE` to increase E's sequence number to s.
>>>>>>> a0980f3c

### Key recovery

The owner of account A may wish for a friend with key K to gain access
to A in the event that the owner loses her keys, but not
otherwise. This scenario can be accommodated with pre-authorized
transactions as follows.

Let s be a sequence number much higher than any that will be used in
the future on A (e.g., A's current sequence number plus 2^{32}).
Construct the following 2 transactions:

* The _recovery transaction_ T_R has source account A, sequence number
  s+1, and `minSeqAge` one week.  It contains a `SET_OPTIONS`
  operation giving K signing weight on A.

* The _declaration transaction_ T_D has source account A, sequence
  number s, and `minSeqNum` 0.  It doesn't need to contain any
  operations, but since Stellar requires at least one operation per
  transaction, it contains a `BUMP_SEQUENCE` to sequence number s.

The owner of A signs T_R and T_D, and gives them to the friend for
safe keeping.  If the owner loses her keys, the friend submits T_D,
then a week later submits T_R, and finally uses key K to help the user
recover her funds.

If K is ever compromised and an attacker unexpectedly submits T_D,
then the user simply submits any transaction on A to consume sequence
number s+1 and invalidate T_R.
<<<<<<< HEAD

### Parallel transaction submission

A farm of 100 servers is constantly submitting transactions on the
same source account, and wishes to coordinate use of sequence numbers.
This can be achieved by having server number N always submit
transactions with sequence numbers congruent to N modulo 100.  Sending
the transaction at s with `minSeqNum` s-99 ensures that if any of the
servers do not submit transactions, the gap will not prevent other
transactions from executing.
=======
>>>>>>> a0980f3c

## Backwards Incompatibilities

The binary XDR of all previously valid transactions will also
unmarshal to a valid transaction under the current proposal.
Obviously legacy software will not be able to parse transactions with
the new preconditions, however.

## Security Concerns

The security concerns stem primarily from new types of transaction
making use of the new features.  As such, the new preconditions,
particularly `minSeqNum`, should make pre-signed transactions less
brittle and simplify protocols.  Nonetheless, there is still a lot of
room for error in protocols.

## Test Cases

None yet.

## Implementation

None yet.<|MERGE_RESOLUTION|>--- conflicted
+++ resolved
@@ -57,7 +57,6 @@
 
 `AccountEntry`'s `ext` field is extended to keep track of `seqLedger`
 and `seqTime`--the ledger number and time at which the sequence number
-<<<<<<< HEAD
 was set to its present value.  Note that unlike `v1` and `v2`, we do
 not add an extra union at the end, because further changes can be
 accomplished by re-versioning `ext`.  To minimize source-code changes
@@ -65,15 +64,6 @@
 called `cur`, and can be renamed to `v3` when version 4 is added.  (At
 that point a single function can be used to translate `v3` to the new
 `cur`, rather than smearing the updated logic throughout the code.)
-=======
-was set to its present value.  Note that unlike `v1`, we do not add an
-extra union at the end, because further changes can be accomplished by
-re-versioning `ext`.  To minimize source-code changes required in the
-face of such future extensions, the version 3 arm is called `cur`, and
-can be renamed to `v3` when version 4 is added.  (At that point a
-single function can be used to translate `v3` to the new `cur`, rather
-than smearing the updated logic throughout the code.)
->>>>>>> a0980f3c
 
 ```c++
 const ACCTENTRY_EXT_CUR_V = 3;
@@ -221,7 +211,6 @@
 channels.  Stellar's lack of UTXOs combined with transaction sequence
 numbers make payment channels harder to implement.  This proposal
 rectifies the problem in a way that is not too hard to implement in
-<<<<<<< HEAD
 stellar-core and provides a good degree of backwards compatibility.
 
 Fundamentally, a payment channel requires a way to enforce a time
@@ -233,19 +222,6 @@
 numbers makes it easy to object by pre-signing a transaction
 invalidating T that can be submitted at a variety of sequence numbers.
 Without such a mechanism, multiple auxiliary accounts are required.
-=======
-stellar-core provides a good degree of backwards compatibility.
-
-Fundamentally, what a payment channel requires is a way to enforce a
-time separation between declaring that one wants to execute a
-pre-signed transaction T and actually executing T.  Furthermore,
-between the declaration and execution, other parties need a chance to
-object and invalidate T if there is a later T'.  The relative timelock
-provides this separation, while the relaxing of sequence numbers makes
-it easy to object by pre-signing a transaction invalidating T that can
-be submitted at a variety of sequence numbers.  Without this mechanism
-multiple auxiliary accounts are required.
->>>>>>> a0980f3c
 
 An earlier version of the proposal did not contain the
 `minSeqLedgerGap` field.  However, members of the payment channel
@@ -264,7 +240,6 @@
 
 ### Payment Channel Example
 
-<<<<<<< HEAD
 The proposed mechanism can be used to implement a payment channel
 between two parties, an initiator I and a responder R.  The protocol
 assumes some _synchrony period_, S, such that the both parties are
@@ -311,60 +286,17 @@
   `CREATE_CLAIMABLE_BALANCE` operations disbursing funds to R, plus a
   `SET_OPTIONS` operation adjusting signing weights to give I full
   control of E.
-=======
-Here is how the proposed mechanism can be used to implement a payment
-channel between two parties, an initiator I and responder R.  The
-payment channel consists of a 2-of-2 multisig escrow account E
-(initially created and configure by I) and a series of pairs of
-transactions _declaration_ and _closing_ transactions on E.
-
-The two parties maintain the following two variables:
-
-* s - the _starting sequence number_, is initialized to one greater
-  than the sequence number of the escrow account E after E has been
-  created and configured.
-
-* i - the _iteration number_ of the sequence channel, is initialized
-  to (s/2)+1.
-
-To update the payment channel state, the parties increment i, then
-sign and exchange a closing transaction C_i, then finally sign and
-exchange a declaration transaction D_i, where the transactions are
-defined as follows:
-
-* D_i, the _declaration transaction_, declares an intent to close the
-  payment channel with transaction C_i (which has source account E and
-  sequence number 2i+1).  D_i has source account E, sequence number
-  2i, and `minSeqNum` set to s.  Hence, D_i can execute any time, so
-  long as E's sequence number n satisfies s <= n < 2i.  D_i always
-  leaves E's sequence number at 2i after executing.
-
-* C_i, the _closing transaction_, disburses funds to R and changes the
-  signing weights on E such that I unilaterally controls E.  C_i has
-  source account E, sequence number 2i+1, and a `minSeqAge` sufficient
-  for a _synchrony period_ during which either party may object to the
-  other having submitted D_i if the party possesses D_i' with i'>i.
-  C_i contains one or more `CREATE_CLAIMABLE_BALANCE` operations
-  disbursing funds to R, as well as a `SET_OPTIONS` operation
-  adjusting the signing weight on E to give I has full control of E.
->>>>>>> a0980f3c
 
 For R to top-up or withdraw excess funds from the escrow account E,
 the participants skip a generation.  They set s = 2(i+1), and i = i+2.
 They then exchange C_i and D_i (which unlike the update case, can be
 exchanged in a single phase of communication, given than D_i is not
-<<<<<<< HEAD
 executable while E's sequence number is below the new s).  Finally,
 they create a top-up transaction that atomically adjusts E's balance
 and uses `BUMP_SEQUENCE` to increase E's sequence number to s.
 
 To close the channel cooperatively, the parties re-sign C_i with a
 `minSeqNum` of s and a `minSeqAge` of 0, and submit the transaction.
-=======
-executable while E's sequence number is below s).  Finally, they
-create a top-up transaction that atomically adjusts E's balance and
-uses `BUMP_SEQUENCE` to increase E's sequence number to s.
->>>>>>> a0980f3c
 
 ### Key recovery
 
@@ -394,7 +326,6 @@
 If K is ever compromised and an attacker unexpectedly submits T_D,
 then the user simply submits any transaction on A to consume sequence
 number s+1 and invalidate T_R.
-<<<<<<< HEAD
 
 ### Parallel transaction submission
 
@@ -405,8 +336,6 @@
 the transaction at s with `minSeqNum` s-99 ensures that if any of the
 servers do not submit transactions, the gap will not prevent other
 transactions from executing.
-=======
->>>>>>> a0980f3c
 
 ## Backwards Incompatibilities
 
