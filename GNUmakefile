
DRAFTS := $(wildcard drafts/*.md)
<<<<<<< HEAD
MDFILES := $(DRAFTS) README.md $(wildcard core/*.md ecosystem/*.md)
HTMLFILES := $(MDFILES:.md=.html)

all: $(HTMLFILES) $(DRAFTS:.md=.gfm)
=======
GFMFILES := $(DRAFTS:.md=.gfm)
MDFILES := $(DRAFTS) README.md $(wildcard core/*.md ecosystem/*.md)
HTMLFILES := $(MDFILES:.md=.html)

all: $(HTMLFILES) $(GFMFILES)
>>>>>>> 2f4382e1
clean:
	rm -f $(HTMLFILES) $(GFMFILES) *~ */*~
.PHONY: all clean

%.html: %.md
	@case $$(pandoc --version | sed -ne '1s/pandoc *//p') in \
		[01].*) echo "Need pandoc version 2 or later" >&2; exit 1 ;; \
	esac
	title=$$(sed -ne '20q; s/^Title: *//p;' $^); \
	pagetitle=$${title:-$(notdir $*)}; \
	pandoc -s -f gfm -t html -V "pagetitle:$$pagetitle" -o $@ \
		-V "title:$$title" \
		-H "$$PWD/github-pandoc.css" $^

# Github doesn't re-wrap lines, so you have to upload with long lines.
<<<<<<< HEAD
=======
# Create gfm files that can be pasted straight into github
>>>>>>> 2f4382e1
%.gfm: %.md
	pandoc --wrap=none -f gfm -t gfm -o $@ $<<|MERGE_RESOLUTION|>--- conflicted
+++ resolved
@@ -1,17 +1,10 @@
 
 DRAFTS := $(wildcard drafts/*.md)
-<<<<<<< HEAD
-MDFILES := $(DRAFTS) README.md $(wildcard core/*.md ecosystem/*.md)
-HTMLFILES := $(MDFILES:.md=.html)
-
-all: $(HTMLFILES) $(DRAFTS:.md=.gfm)
-=======
 GFMFILES := $(DRAFTS:.md=.gfm)
 MDFILES := $(DRAFTS) README.md $(wildcard core/*.md ecosystem/*.md)
 HTMLFILES := $(MDFILES:.md=.html)
 
 all: $(HTMLFILES) $(GFMFILES)
->>>>>>> 2f4382e1
 clean:
 	rm -f $(HTMLFILES) $(GFMFILES) *~ */*~
 .PHONY: all clean
@@ -27,9 +20,6 @@
 		-H "$$PWD/github-pandoc.css" $^
 
 # Github doesn't re-wrap lines, so you have to upload with long lines.
-<<<<<<< HEAD
-=======
 # Create gfm files that can be pasted straight into github
->>>>>>> 2f4382e1
 %.gfm: %.md
 	pandoc --wrap=none -f gfm -t gfm -o $@ $<